from django.test import TestCase
from django.core.urlresolvers import reverse
from django.db import models

from wagtail.tests.utils import WagtailTestUtils
from django.test.utils import override_settings
from wagtail.tests.models import Advert, AlphaSnippet, ZuluSnippet, SnippetChooserModel, RegisterDecorator
from wagtail.wagtailsnippets.models import register_snippet, SNIPPET_MODELS

from wagtail.wagtailsnippets.views.snippets import (
    get_snippet_edit_handler
)
from wagtail.wagtailcore.models import Page


class TestSnippetIndexView(TestCase, WagtailTestUtils):
    def setUp(self):
        self.login()

    def get(self, params={}):
        return self.client.get(reverse('wagtailsnippets_index'), params)

    def test_simple(self):
        response = self.get()
        self.assertEqual(response.status_code, 200)
        self.assertTemplateUsed(response, 'wagtailsnippets/snippets/index.html')

    def test_displays_snippet(self):
        self.assertContains(self.get(), "Adverts")


class TestSnippetListView(TestCase, WagtailTestUtils):
    def setUp(self):
        self.login()

    def get(self, params={}):
        return self.client.get(reverse('wagtailsnippets_list',
                                       args=('tests', 'advert')),
                               params)

    def test_simple(self):
        response = self.get()
        self.assertEqual(response.status_code, 200)
        self.assertTemplateUsed(response, 'wagtailsnippets/snippets/type_index.html')

    def test_displays_add_button(self):
        self.assertContains(self.get(), "Add advert")


class TestSnippetCreateView(TestCase, WagtailTestUtils):
    def setUp(self):
        self.login()

    def get(self, params={}):
        return self.client.get(reverse('wagtailsnippets_create',
                                       args=('tests', 'advert')),
                               params)

    def post(self, post_data={}):
        return self.client.post(reverse('wagtailsnippets_create',
                               args=('tests', 'advert')),
                               post_data)

    def test_simple(self):
        response = self.get()
        self.assertEqual(response.status_code, 200)
        self.assertTemplateUsed(response, 'wagtailsnippets/snippets/create.html')

    def test_create_invalid(self):
        response = self.post(post_data={'foo': 'bar'})
        self.assertContains(response, "The snippet could not be created due to errors.")
        self.assertContains(response, "This field is required.")

    def test_create(self):
        response = self.post(post_data={'text': 'test_advert',
                                        'url': 'http://www.example.com/'})
        self.assertRedirects(response, reverse('wagtailsnippets_list', args=('tests', 'advert')))

        snippets = Advert.objects.filter(text='test_advert')
        self.assertEqual(snippets.count(), 1)
        self.assertEqual(snippets.first().url, 'http://www.example.com/')


class TestSnippetEditView(TestCase, WagtailTestUtils):
    fixtures = ['wagtail/tests/fixtures/test.json']

    def setUp(self):
        self.test_snippet = Advert.objects.get(id=1)
        self.login()

    def get(self, params={}):
        return self.client.get(reverse('wagtailsnippets_edit',
                                       args=('tests', 'advert', self.test_snippet.id)),
                               params)

    def post(self, post_data={}):
        return self.client.post(reverse('wagtailsnippets_edit',
                                        args=('tests', 'advert', self.test_snippet.id)),
                                post_data)

    def test_simple(self):
        response = self.get()
        self.assertEqual(response.status_code, 200)
        self.assertTemplateUsed(response, 'wagtailsnippets/snippets/edit.html')

    def test_non_existant_model(self):
        response = self.client.get(reverse('wagtailsnippets_edit',
                                            args=('tests', 'foo', self.test_snippet.id)))
        self.assertEqual(response.status_code, 404)

    def test_nonexistant_id(self):
        response = self.client.get(reverse('wagtailsnippets_edit',
                                            args=('tests', 'advert', 999999)))
        self.assertEqual(response.status_code, 404)

    def test_edit_invalid(self):
        response = self.post(post_data={'foo': 'bar'})
        self.assertContains(response, "The snippet could not be saved due to errors.")
        self.assertContains(response, "This field is required.")

    def test_edit(self):
        response = self.post(post_data={'text': 'edited_test_advert',
                                        'url': 'http://www.example.com/edited'})
        self.assertRedirects(response, reverse('wagtailsnippets_list', args=('tests', 'advert')))

        snippets = Advert.objects.filter(text='edited_test_advert')
        self.assertEqual(snippets.count(), 1)
        self.assertEqual(snippets.first().url, 'http://www.example.com/edited')


class TestSnippetDelete(TestCase, WagtailTestUtils):
    fixtures = ['wagtail/tests/fixtures/test.json']

    def setUp(self):
        self.test_snippet = Advert.objects.get(id=1)
        self.login()

    def test_delete_get(self):
        response = self.client.get(reverse('wagtailsnippets_delete', args=('tests', 'advert', self.test_snippet.id, )))
        self.assertEqual(response.status_code, 200)

    def test_delete_post(self):
        post_data = {'foo': 'bar'} # For some reason, this test doesn't work without a bit of POST data
        response = self.client.post(reverse('wagtailsnippets_delete', args=('tests', 'advert', self.test_snippet.id, )), post_data)

        # Should be redirected to explorer page
        self.assertRedirects(response, reverse('wagtailsnippets_list', args=('tests', 'advert')))

        # Check that the page is gone
        self.assertEqual(Advert.objects.filter(text='test_advert').count(), 0)


class TestSnippetChooserPanel(TestCase):
    fixtures = ['wagtail/tests/fixtures/test.json']

    def setUp(self):
        model = SnippetChooserModel
        self.advert_text = 'Test advert text'
        test_snippet = model.objects.create(
            advert=Advert.objects.create(text=self.advert_text))

        edit_handler_class = get_snippet_edit_handler(model)
        form_class = edit_handler_class.get_form_class(model)
        form = form_class(instance=test_snippet)
        edit_handler = edit_handler_class(instance=test_snippet, form=form)

        self.snippet_chooser_panel = [
            panel for panel in edit_handler.children
            if getattr(panel, 'field_name', None) == 'advert'][0]

    def test_create_snippet_chooser_panel_class(self):
        self.assertEqual(type(self.snippet_chooser_panel).__name__,
                         '_SnippetChooserPanel')

    def test_render_as_field(self):
        self.assertTrue(self.advert_text in self.snippet_chooser_panel.render_as_field())

    def test_render_js(self):
        self.assertIn('createSnippetChooser("id_advert", "tests/advert");',
                      self.snippet_chooser_panel.render_as_field())


class TestSnippetRegistering(TestCase):
    def test_register_function(self):
        class RegisterFunction(models.Model):
            pass
        register_snippet(RegisterFunction)

        self.assertIn(RegisterFunction, SNIPPET_MODELS)

<<<<<<< HEAD
    def test_register_decorator(self):
        @register_snippet
        class RegisterDecorator(models.Model):
            pass
=======
    def test_register_function(self):
>>>>>>> 860f8224

        # Misbehaving decorators often return None
        self.assertIsNotNone(RegisterDecorator)
        self.assertIn(RegisterDecorator, SNIPPET_MODELS)


class TestSnippetOrdering(TestCase):
    def setUp(self):
        register_snippet(ZuluSnippet)
        register_snippet(AlphaSnippet)

    def test_snippets_ordering(self):
        # Ensure AlphaSnippet is before ZuluSnippet
        # Cannot check first and last position as other snippets
        # may get registered elsewhere during test
        self.assertLess(SNIPPET_MODELS.index(AlphaSnippet),
                        SNIPPET_MODELS.index(ZuluSnippet))


class TestUsageCount(TestCase):
    fixtures = ['wagtail/tests/fixtures/test.json']

    @override_settings(WAGTAIL_USAGE_COUNT_ENABLED=True)
    def test_snippet_usage_count(self):
        advert = Advert.objects.get(id=1)
        self.assertEqual(advert.get_usage().count(), 2)


class TestUsedBy(TestCase):
    fixtures = ['wagtail/tests/fixtures/test.json']

    @override_settings(WAGTAIL_USAGE_COUNT_ENABLED=True)
    def test_snippet_used_by(self):
        advert = Advert.objects.get(id=1)
        self.assertEqual(type(advert.get_usage()[0]), Page)<|MERGE_RESOLUTION|>--- conflicted
+++ resolved
@@ -188,15 +188,7 @@
 
         self.assertIn(RegisterFunction, SNIPPET_MODELS)
 
-<<<<<<< HEAD
     def test_register_decorator(self):
-        @register_snippet
-        class RegisterDecorator(models.Model):
-            pass
-=======
-    def test_register_function(self):
->>>>>>> 860f8224
-
         # Misbehaving decorators often return None
         self.assertIsNotNone(RegisterDecorator)
         self.assertIn(RegisterDecorator, SNIPPET_MODELS)
